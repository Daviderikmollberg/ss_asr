--- conflicted
+++ resolved
@@ -9,7 +9,6 @@
 import torch
 import yaml
 
-<<<<<<< HEAD
 import trainer
 
 # Arguments
@@ -20,7 +19,7 @@
     nargs='?',
     help='The type of training/testing to perform',
     choices=['ASRTrainer', 'ASRTester', 'LMTrainer', 'TAETrainer', 
-        'SAETrainer', 'AdvTrainer'],
+        'SAETrainer', 'AdvTrainer', 'Seed'],
     default='ASRTrainer')
 parser.add_argument('name',
     metavar='n',
@@ -33,7 +32,7 @@
     type=str,
     nargs='?',
     help='Path to experiment config.',
-    default='./conf/test.yaml')
+    default='./conf/default.yaml')
 parser.add_argument('logdir',
     type=str,
     nargs='?',
@@ -53,68 +52,22 @@
     help='If set to true, a lot of information is printed (recommended)',
     default=True)
 
-=======
-from solver import (ADVTrainer, ASRTrainer, ASRTester, SAETrainer,
-                    TAETrainer, CHARLMTrainer, asr_seed_train, sae_extra_train)
-
-torch.backends.cudnn.deterministic = True
-
-# Arguments
-parser = argparse.ArgumentParser(description='Training E2E asr.')
-parser.add_argument('--type', type=str, 
-    help='asr | tae | sae | adv | asr_test | char_lm | seed',
-    default='asr')
-parser.add_argument('--name', type=str, help='Name for logging.', 
-    default='newtest')
-parser.add_argument('--config', type=str, 
-    default='./conf/test.yaml', 
-    help='Path to experiment config.')
-parser.add_argument('--logdir', default='runs/', 
-    type=str, help='Logging path.', required=False)
-parser.add_argument('--ckpdir', default='result/', 
-    type=str, help='Checkpoint/Result path.', required=False)
-parser.add_argument('--seed', default=1, type=int, 
-    help='Random seed for reproducable results.', required=False)
-parser.add_argument('--verbose', default=True, 
-    type=bool, required=False)
-parser.add_argument('--sanity', default=False, action='store_true')
->>>>>>> 99a68248
 paras = parser.parse_args()
 config = yaml.safe_load(open(paras.config,'r'))
 
-<<<<<<< HEAD
 # Set the seed of all generators to the selected seed
 # for deterministic results
-=======
->>>>>>> 99a68248
 random.seed(paras.seed)
 np.random.seed(paras.seed)
 torch.manual_seed(paras.seed)
 if torch.cuda.is_available(): torch.cuda.manual_seed_all(paras.seed)
-<<<<<<< HEAD
 torch.backends.cudnn.deterministic = True
 
 # Setup the selected trainer
-sel_trainer = getattr(trainer, paras.type)(config, paras) 
-sel_trainer.load_data()
-sel_trainer.set_model()
-sel_trainer.exec()
-=======
-config = yaml.load(open(paras.config,'r'), Loader=yaml.FullLoader)
-
-if paras.type == 'seed':
-    #asr_seed_train(config, paras, super_its=config['seed_gen']['super_its'])
-    sae_extra_train(config, paras)
-
+if paras.type == 'Seed':
+    trainer.asr_seed_train(config, paras)
 else:
-    type_map = {'asr': ASRTrainer, 'asr_test': ASRTester, 'tae': TAETrainer, 
-        'sae': SAETrainer, 'adv': ADVTrainer, 'char_lm': CHARLMTrainer}
-    trainer = type_map[paras.type](config,paras)
-    trainer.load_data()
-    trainer.set_model()
-    if paras.sanity:
-        trainer.sanity_test()
-    else:
-        trainer.exec()
-        trainer.close()
->>>>>>> 99a68248
+    sel_trainer = getattr(trainer, paras.type)(config, paras) 
+    sel_trainer.load_data()
+    sel_trainer.set_model()
+    sel_trainer.exec()