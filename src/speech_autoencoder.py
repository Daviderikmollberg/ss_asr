import torch
import torch.nn as nn
import torch.functional as F

class SpeechAutoEncoder(nn.Module):
    def __init__(self, listener_out_dim, feature_dim, kernel_sizes, num_filters, 
        pool_kernel_sizes):
        '''
        Input arguments:
        * kernel_sizes (List): A list of kernel sizes (only 3 values) for
        the 3 convolutional layers
        * num_filters (List): A list of output filters (only 3 values) 
        for the 3 convolutional layers
        * pool_kernel_sizes (List): A list of kernel sizes (only 3 values) for
        the max pooling of each convolutional layer
        * feature_dim (int): The dimensionality of the fbanks
        * listener_out_dim (int): The output dimensionality of the 
        listener module
        '''
        super(SpeechAutoEncoder, self).__init__()

        self.feature_dim = feature_dim
        self.encoder = SpeechEncoder(kernel_sizes, num_filters, pool_kernel_sizes)
        '''
        The decoder takes as input concatenation of all global 
        encoder output and one step of listener output. It predicts
        8 frames of input audio, hence 8 * feature_dim
        '''        
        self.decoder = SpeechDecoder(
            self.encoder.out_dim+listener_out_dim, 8*feature_dim)

    def forward_elewise(self, x, listener_out):
        '''
        Input arguments:
        * asr (nn.Module): An instance of the src.ASR class
        * x (tensor): A [batch_size, seq, feature] sized tensor, containing
        a batch of padded fbanks.
        * listener_out (tensor): A [batch_size, 1, feature] sized tensor
        that is the output of the ASR encoder

        Steps:
        1. Given X, the global encoder will encode the whole utterance of each sample,
        shaped e.g [bs, global_enc_out]

        2. The input of the decoder is the concat of the whole global encoder output and
        a single step from the listener encoder, shaped [bs, global_enc_out + lis_out]
        For the whole batch, we will therefore have created ~seq/8 new batches that
        are passed on to the decoder

        '''
        # global-encode the whole batch of utterances
        # encoder_out shape: [batch, 1, 1, self.encoder.out_dim]
        encoder_out = self.encoder(x.unsqueeze(1)) # x is now [bs, 1, seq, features]
        decoder_in = torch.cat((listener_out, encoder_out), dim=1)
        
        # shape: [batch_size, 8*self.feature_dim]
        decoder_out = self.decoder(decoder_in)            
        decoder_out = decoder_out.view(decoder_out.shape[0], 8, self.feature_dim)
        return decoder_out

    def forward(self, x, listener_out, just_first=False):
        '''
        Input arguments:
        * asr (nn.Module): An instance of the src.ASR class
        * x (tensor): A [batch_size, seq, feature] sized tensor, containing
        a batch of padded fbanks.
        * listener_out (tensor): A [batch_size, ~seq/8, feature] sized tensor
        that is the output of the ASR encoder
        * just_first (bool): Can be used for debugging. If set to true, only
        the first 8 frames of the ground truth are returned.
        
        Steps:
        1. Given X, the global encoder will encode the whole utterance of each sample,
        shaped e.g [bs, global_enc_out]

        2. The input of the decoder is the concat of the whole global encoder output and
        a single step from the listener encoder, shaped [bs, global_enc_out + lis_out]
        For the whole batch, we will therefore have created ~seq/8 new batches that
        are passed on to the decoder

        '''
        # global-encode the whole batch of utterances
        # encoder_out shape: [batch, 1, 1, self.encoder.out_dim]
        encoder_out = self.encoder(x.unsqueeze(1)) # x is now [bs, 1, seq, features]
        # reshape into [batch, encoder.out_dim]
        
        predict_seq = []
        # concatenate the two outputs
        num = listener_out.shape[1]
        if just_first:
            num = 1
        for i in range(num):
            '''
            Decoder in is the concatenation of a single listener output
            and the complete global-encoder output:

            [l_1, l_2, ..., l_k, g_1, g_2, ... g_m]
            '''
            
            # shape : [batch_size, listener.out_dim]
            listener_step = listener_out[:, i, :]
            # shape : [batch_size, encoder.out_dim + listener.out_dim]
            decoder_in = torch.cat((listener_step, encoder_out), dim=1)

            # shape: [batch_size, 8*self.feature_dim]
            decoder_out = self.decoder(decoder_in)
            
            '''
            This suspicious .view() has been verified, that is
            decoder_out[i, j, k] represents the k-th frequency band
            of the j-th frame in the i-th sample
            '''
            # shape: [batch_size, 8, self.feature_dim]
            decoder_out = decoder_out.view(decoder_out.shape[0], 8, self.feature_dim)
            
            predict_seq.append(decoder_out)

        # shape: [batch_size, 8*(~batch_seq/8), self.feature_dim] where batch_seq
        # is the maximum length of the current batch (comes about b.c. of packing) 
        out = torch.cat(predict_seq, dim=1)
        return out


class SpeechEncoder(nn.Module):
    def __init__(self, ks, num_filters, pool_ks):
        '''
        Input arguments:
        * ks (List): A list of kernel sizes (only 3 values) for
        the 3 convolutional layers
        * num_filters (List): A list of output filters (only 3 values) for
        the 3 convolutional layers
        * pool_ks (List): A list of kernel sizes (only 3 values) for
        the max pooling of each convolutional layer

        kernel_sizes: [[36, 1], [1, 5], [1, 3]]    
        num_filters: [32, 64, 256]      
        pool_kernel_sizes: [[3, 1], [5, 1], [2000, 40]]

        '''
        super(SpeechEncoder, self).__init__()
        assert len(ks) == 3 and len(num_filters) == 3
        self.out_dim = num_filters[-1]

        # in : (batch_size, seq, feature_dim)
        self.conv_1 = nn.Sequential(
            nn.Conv2d(
                in_channels=1,
                out_channels=num_filters[0],
                kernel_size=ks[0],
                padding=0,
                bias=False),
            nn.BatchNorm2d(num_features=num_filters[0]),
            nn.ReLU(),
            nn.MaxPool2d(pool_ks[0]))

        self.conv_2 = nn.Sequential(
            nn.Conv2d(
                in_channels=num_filters[0],
                out_channels=num_filters[1],
                kernel_size=ks[1],
                padding=0,
                bias=False),
            nn.BatchNorm2d(num_features=num_filters[1]),
            nn.ReLU(),
            nn.MaxPool2d(pool_ks[1]))

        self.conv_3 = nn.Sequential(
            nn.Conv2d(
                in_channels=num_filters[1],
                out_channels=num_filters[2],
                kernel_size=ks[2],
                padding=0,
                bias=False),
            nn.BatchNorm2d(num_features=num_filters[2]),
            nn.ReLU(),
            nn.MaxPool2d(pool_ks[2]))

    def forward(self, x):
        '''
        Input arguments: 
        * x:  A [batch_size, seq, feature_dim] tensor filterbank
        Returns:
        * x: A [batch_size, self.out_dim, 1, 1]
        '''
        x = self.conv_1(x)
        x = self.conv_2(x)
        x = self.conv_3(x)
        # x shape : [bs, out_dim, 1, 1]
        # squeeze out the last two
        x = x.squeeze(2).squeeze(2)
        return x
        
class SpeechDecoder(nn.Module):
    def __init__(self, in_dim, out_dim):
        '''
        Input arguments:
        * in_dim (int): The dimensionality of each input sample
        * out_dim (int): The dimensionality of each ouput sample.
        This dimension should be reshapable into 8 orginal frames
        of fbanks.

        The speech decoder is a simple feed-forward neural 
        network with two leaky ReLU layers and a linear layer 
        on top. 
        It takes as input a single vector, a concatenation of 
        the output from the global encoder and a single output 
        from the ASR encoder

        It generates eight frames of output speech features which
        are scored against the eight frames of input speech features 
        that produced the given ASR encoder output.
        
        (Expected output: [batch_size, 8, feature_dim])
        '''
        super(SpeechDecoder, self).__init__()
        self.core = nn.Sequential(
            nn.Linear(in_dim, in_dim),
            nn.LeakyReLU(),
            nn.Linear(in_dim, in_dim),
            nn.LeakyReLU(),
            nn.Linear(in_dim, out_dim))
    
    def forward(self, x):
        '''
        Input arguments:
        * x: A [batch_size, self.in_dim] shaped tensor which is a concatted
        representation of the global speech encoder output and a single frame
        from the listener output.

        Output: A [batch_size, self.out_dim], where out dim is reshapable into 8
        original frames of input fbanks.
        '''
<<<<<<< HEAD
        #x = self.leaky_1(x)
        #x = self.leaky_2(x)
        #x = self.out(x)
        return self.core(x)
=======
        return self.core(x)

if __name__ == '__main__':
    kernel_sizes= [[1, 36], [5, 1], [3, 1]]    
    num_filters=[32, 64, 256]      
    pool_kernel_sizes=[[3, 1], [5, 1], [2000, 40]]
    
    '''
    encoder = AltSpeechEncoder(30, n_filters=40)
    example_data = torch.randn(32, 1, 19, 40)
    
    out = encoder(example_data)
    print(out.shape)
    '''

    speech_enc = SpeechAutoEncoder(512, 40, kernel_sizes, num_filters, pool_kernel_sizes)
    speech_enc(example_data)
>>>>>>> 99a68248
<|MERGE_RESOLUTION|>--- conflicted
+++ resolved
@@ -28,35 +28,6 @@
         '''        
         self.decoder = SpeechDecoder(
             self.encoder.out_dim+listener_out_dim, 8*feature_dim)
-
-    def forward_elewise(self, x, listener_out):
-        '''
-        Input arguments:
-        * asr (nn.Module): An instance of the src.ASR class
-        * x (tensor): A [batch_size, seq, feature] sized tensor, containing
-        a batch of padded fbanks.
-        * listener_out (tensor): A [batch_size, 1, feature] sized tensor
-        that is the output of the ASR encoder
-
-        Steps:
-        1. Given X, the global encoder will encode the whole utterance of each sample,
-        shaped e.g [bs, global_enc_out]
-
-        2. The input of the decoder is the concat of the whole global encoder output and
-        a single step from the listener encoder, shaped [bs, global_enc_out + lis_out]
-        For the whole batch, we will therefore have created ~seq/8 new batches that
-        are passed on to the decoder
-
-        '''
-        # global-encode the whole batch of utterances
-        # encoder_out shape: [batch, 1, 1, self.encoder.out_dim]
-        encoder_out = self.encoder(x.unsqueeze(1)) # x is now [bs, 1, seq, features]
-        decoder_in = torch.cat((listener_out, encoder_out), dim=1)
-        
-        # shape: [batch_size, 8*self.feature_dim]
-        decoder_out = self.decoder(decoder_in)            
-        decoder_out = decoder_out.view(decoder_out.shape[0], 8, self.feature_dim)
-        return decoder_out
 
     def forward(self, x, listener_out, just_first=False):
         '''
@@ -230,27 +201,4 @@
         Output: A [batch_size, self.out_dim], where out dim is reshapable into 8
         original frames of input fbanks.
         '''
-<<<<<<< HEAD
-        #x = self.leaky_1(x)
-        #x = self.leaky_2(x)
-        #x = self.out(x)
-        return self.core(x)
-=======
-        return self.core(x)
-
-if __name__ == '__main__':
-    kernel_sizes= [[1, 36], [5, 1], [3, 1]]    
-    num_filters=[32, 64, 256]      
-    pool_kernel_sizes=[[3, 1], [5, 1], [2000, 40]]
-    
-    '''
-    encoder = AltSpeechEncoder(30, n_filters=40)
-    example_data = torch.randn(32, 1, 19, 40)
-    
-    out = encoder(example_data)
-    print(out.shape)
-    '''
-
-    speech_enc = SpeechAutoEncoder(512, 40, kernel_sizes, num_filters, pool_kernel_sizes)
-    speech_enc(example_data)
->>>>>>> 99a68248
+        return self.core(x)